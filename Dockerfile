--- conflicted
+++ resolved
@@ -90,12 +90,10 @@
 COPY --chown=app:app . .
 RUN rm -f /app/static/css/input.css
 
-<<<<<<< HEAD
 # JavaScript libraries are loaded via CDN in templates
-=======
+
 # Ensure backup files are available
 COPY --chown=app:app backups/ /app/backups/
->>>>>>> 9cc03c11
 
 # Ensure .config directory is properly copied and has correct permissions
 COPY --chown=app:app .config/ /app/.config/
